package:
  name: pyemma
  version: !!str dev
source:
  path: ../..

build:
  preserve_egg_dir: True

requirements:
  build:
    - python
    - setuptools
    - cython >=0.20

    - bhmm <0.6
    - joblib ==0.8.4
    - matplotlib
    - mdtraj >=1.5
    - mock # [py27]
    - msmtools
    - nose
    - numpy >=1.7
    - pyyaml
    - scipy
    - six
    - psutil >=3.1.1
    - decorator >=4.0.0
<<<<<<< HEAD
    - thermotools >=0.1.8
=======
    - thermotools >=0.1.9
>>>>>>> 4acc4f59

  run:
    - python
    - setuptools
    - bhmm <0.6
    - joblib ==0.8.4
    - matplotlib
    - mdtraj >=1.5
    - mock # [py27]
    - msmtools
    - numpy >=1.7
    - pyyaml
    - scipy
    - six
    - psutil >=3.1.1
    - decorator >=4.0.0
<<<<<<< HEAD
    - thermotools >=0.1.8
=======
    - thermotools >=0.1.9
>>>>>>> 4acc4f59

test:
  requires:
    - nose
    - coverage ==4
  imports:
    - pyemma

about:
  home: http://emma-project.org
  license: GNU Lesser Public License v3+
  summary: "EMMA: Emma's Markov Model Algorithms"

<|MERGE_RESOLUTION|>--- conflicted
+++ resolved
@@ -26,11 +26,7 @@
     - six
     - psutil >=3.1.1
     - decorator >=4.0.0
-<<<<<<< HEAD
-    - thermotools >=0.1.8
-=======
     - thermotools >=0.1.9
->>>>>>> 4acc4f59
 
   run:
     - python
@@ -47,11 +43,7 @@
     - six
     - psutil >=3.1.1
     - decorator >=4.0.0
-<<<<<<< HEAD
-    - thermotools >=0.1.8
-=======
     - thermotools >=0.1.9
->>>>>>> 4acc4f59
 
 test:
   requires:
