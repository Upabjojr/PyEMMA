--- conflicted
+++ resolved
@@ -56,10 +56,6 @@
     """
     if is_transition_matrix(T, tol):
         if mu is None:
-<<<<<<< HEAD
-=======
-            from emma2.msm.analysis.api import statdist
->>>>>>> 59208433
             mu = statdist(T)
         return np.allclose(T * mu[ : , np.newaxis ], \
                            T[ : , np.newaxis] * mu,  atol=tol)
