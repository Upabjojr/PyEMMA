--- conflicted
+++ resolved
@@ -5,14 +5,9 @@
 
 @author: marscher
 '''
-<<<<<<< HEAD
 import logging
 from scipy.sparse.base import issparse
 _log = logging.getLogger(__name__)
-=======
-from log import getLogger
-_log = getLogger()
->>>>>>> 781b139f
 import numpy as _np
 
 """is the stallone python binding available?"""
